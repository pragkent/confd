{
	"ImportPath": "github.com/kelseyhightower/confd",
<<<<<<< HEAD
	"GoVersion": "go1.7",
	"GodepVersion": "v79",
	"Packages": [
		"backends/.."
	],
=======
	"GoVersion": "go1.8",
	"GodepVersion": "v79",
>>>>>>> 6e773b04
	"Deps": [
		{
			"ImportPath": "github.com/BurntSushi/toml",
			"Comment": "v0.1.0-25-g312db06",
			"Rev": "312db06c6c6dbfa9899e58564bacfaa584f18ab7"
		},
		{
			"ImportPath": "github.com/Sirupsen/logrus",
			"Comment": "v0.9.0-3-g3455d89",
			"Rev": "3455d89ac9652295c85db2a98ea32f1d61c380bc"
		},
		{
			"ImportPath": "github.com/aws/aws-sdk-go/aws",
			"Comment": "v1.10.17-1-gb7625059",
			"Rev": "b76250596b58c99f3b6af79ab32564bf6584316a"
		},
		{
			"ImportPath": "github.com/aws/aws-sdk-go/aws/awserr",
			"Comment": "v1.10.17-1-gb7625059",
			"Rev": "b76250596b58c99f3b6af79ab32564bf6584316a"
		},
		{
			"ImportPath": "github.com/aws/aws-sdk-go/aws/awsutil",
			"Comment": "v1.10.17-1-gb7625059",
			"Rev": "b76250596b58c99f3b6af79ab32564bf6584316a"
		},
		{
			"ImportPath": "github.com/aws/aws-sdk-go/aws/client",
			"Comment": "v1.10.17-1-gb7625059",
			"Rev": "b76250596b58c99f3b6af79ab32564bf6584316a"
		},
		{
			"ImportPath": "github.com/aws/aws-sdk-go/aws/client/metadata",
			"Comment": "v1.10.17-1-gb7625059",
			"Rev": "b76250596b58c99f3b6af79ab32564bf6584316a"
		},
		{
			"ImportPath": "github.com/aws/aws-sdk-go/aws/corehandlers",
			"Comment": "v1.10.17-1-gb7625059",
			"Rev": "b76250596b58c99f3b6af79ab32564bf6584316a"
		},
		{
			"ImportPath": "github.com/aws/aws-sdk-go/aws/credentials",
			"Comment": "v1.10.17-1-gb7625059",
			"Rev": "b76250596b58c99f3b6af79ab32564bf6584316a"
		},
		{
			"ImportPath": "github.com/aws/aws-sdk-go/aws/credentials/ec2rolecreds",
			"Comment": "v1.10.17-1-gb7625059",
			"Rev": "b76250596b58c99f3b6af79ab32564bf6584316a"
		},
		{
			"ImportPath": "github.com/aws/aws-sdk-go/aws/credentials/endpointcreds",
			"Comment": "v1.10.17-1-gb7625059",
			"Rev": "b76250596b58c99f3b6af79ab32564bf6584316a"
		},
		{
			"ImportPath": "github.com/aws/aws-sdk-go/aws/credentials/stscreds",
			"Comment": "v1.10.17-1-gb7625059",
			"Rev": "b76250596b58c99f3b6af79ab32564bf6584316a"
		},
		{
			"ImportPath": "github.com/aws/aws-sdk-go/aws/defaults",
			"Comment": "v1.10.17-1-gb7625059",
			"Rev": "b76250596b58c99f3b6af79ab32564bf6584316a"
		},
		{
			"ImportPath": "github.com/aws/aws-sdk-go/aws/ec2metadata",
			"Comment": "v1.10.17-1-gb7625059",
			"Rev": "b76250596b58c99f3b6af79ab32564bf6584316a"
		},
		{
			"ImportPath": "github.com/aws/aws-sdk-go/aws/endpoints",
			"Comment": "v1.10.17-1-gb7625059",
			"Rev": "b76250596b58c99f3b6af79ab32564bf6584316a"
		},
		{
			"ImportPath": "github.com/aws/aws-sdk-go/aws/request",
			"Comment": "v1.10.17-1-gb7625059",
			"Rev": "b76250596b58c99f3b6af79ab32564bf6584316a"
		},
		{
			"ImportPath": "github.com/aws/aws-sdk-go/aws/session",
			"Comment": "v1.10.17-1-gb7625059",
			"Rev": "b76250596b58c99f3b6af79ab32564bf6584316a"
		},
		{
			"ImportPath": "github.com/aws/aws-sdk-go/aws/signer/v4",
			"Comment": "v1.10.17-1-gb7625059",
			"Rev": "b76250596b58c99f3b6af79ab32564bf6584316a"
		},
		{
			"ImportPath": "github.com/aws/aws-sdk-go/private/protocol",
			"Comment": "v1.10.17-1-gb7625059",
			"Rev": "b76250596b58c99f3b6af79ab32564bf6584316a"
		},
		{
			"ImportPath": "github.com/aws/aws-sdk-go/private/protocol/json/jsonutil",
			"Comment": "v1.10.17-1-gb7625059",
			"Rev": "b76250596b58c99f3b6af79ab32564bf6584316a"
		},
		{
			"ImportPath": "github.com/aws/aws-sdk-go/private/protocol/jsonrpc",
			"Comment": "v1.10.17-1-gb7625059",
			"Rev": "b76250596b58c99f3b6af79ab32564bf6584316a"
		},
		{
			"ImportPath": "github.com/aws/aws-sdk-go/private/protocol/query",
			"Comment": "v1.10.17-1-gb7625059",
			"Rev": "b76250596b58c99f3b6af79ab32564bf6584316a"
		},
		{
			"ImportPath": "github.com/aws/aws-sdk-go/private/protocol/query/queryutil",
			"Comment": "v1.10.17-1-gb7625059",
			"Rev": "b76250596b58c99f3b6af79ab32564bf6584316a"
		},
		{
			"ImportPath": "github.com/aws/aws-sdk-go/private/protocol/rest",
			"Comment": "v1.10.17-1-gb7625059",
			"Rev": "b76250596b58c99f3b6af79ab32564bf6584316a"
		},
		{
			"ImportPath": "github.com/aws/aws-sdk-go/private/protocol/xml/xmlutil",
			"Comment": "v1.10.17-1-gb7625059",
			"Rev": "b76250596b58c99f3b6af79ab32564bf6584316a"
		},
		{
			"ImportPath": "github.com/aws/aws-sdk-go/service/dynamodb",
			"Comment": "v1.10.17-1-gb7625059",
			"Rev": "b76250596b58c99f3b6af79ab32564bf6584316a"
		},
		{
			"ImportPath": "github.com/aws/aws-sdk-go/service/ssm",
			"Comment": "v1.10.17-1-gb7625059",
			"Rev": "b76250596b58c99f3b6af79ab32564bf6584316a"
		},
		{
			"ImportPath": "github.com/aws/aws-sdk-go/service/sts",
			"Comment": "v1.10.17-1-gb7625059",
			"Rev": "b76250596b58c99f3b6af79ab32564bf6584316a"
		},
		{
<<<<<<< HEAD
			"ImportPath": "github.com/coreos/etcd/Godeps/_workspace/src/github.com/ugorji/go/codec",
			"Comment": "v2.3.0-alpha.0-281-g1238187b",
			"Rev": "1238187b725b1b5759b8a257c2fc5b9e572608a0"
		},
		{
			"ImportPath": "github.com/coreos/etcd/Godeps/_workspace/src/golang.org/x/net/context",
			"Comment": "v2.3.0-alpha.0-281-g1238187b",
			"Rev": "1238187b725b1b5759b8a257c2fc5b9e572608a0"
		},
		{
			"ImportPath": "github.com/coreos/etcd/client",
			"Comment": "v2.3.0-alpha.0-281-g1238187b",
			"Rev": "1238187b725b1b5759b8a257c2fc5b9e572608a0"
		},
		{
			"ImportPath": "github.com/coreos/etcd/pkg/pathutil",
			"Comment": "v2.3.0-alpha.0-281-g1238187b",
			"Rev": "1238187b725b1b5759b8a257c2fc5b9e572608a0"
		},
		{
			"ImportPath": "github.com/coreos/etcd/pkg/types",
			"Comment": "v2.3.0-alpha.0-281-g1238187b",
			"Rev": "1238187b725b1b5759b8a257c2fc5b9e572608a0"
=======
			"ImportPath": "github.com/cloudfoundry-incubator/candiedyaml",
			"Rev": "99c3df83b51532e3615f851d8c2dbb638f5313bf"
		},
		{
			"ImportPath": "github.com/coreos/etcd/auth/authpb",
			"Comment": "v3.1.0-alpha.1-49-gc349e08",
			"Rev": "c349e089b168e28629d0db6ac2819000abbaf6a7"
		},
		{
			"ImportPath": "github.com/coreos/etcd/client",
			"Comment": "v3.1.0-alpha.1-49-gc349e08",
			"Rev": "c349e089b168e28629d0db6ac2819000abbaf6a7"
		},
		{
			"ImportPath": "github.com/coreos/etcd/clientv3",
			"Comment": "v3.1.0-alpha.1-49-gc349e08",
			"Rev": "c349e089b168e28629d0db6ac2819000abbaf6a7"
		},
		{
			"ImportPath": "github.com/coreos/etcd/etcdserver/api/v3rpc/rpctypes",
			"Comment": "v3.1.0-alpha.1-49-gc349e08",
			"Rev": "c349e089b168e28629d0db6ac2819000abbaf6a7"
		},
		{
			"ImportPath": "github.com/coreos/etcd/etcdserver/etcdserverpb",
			"Comment": "v3.1.0-alpha.1-49-gc349e08",
			"Rev": "c349e089b168e28629d0db6ac2819000abbaf6a7"
		},
		{
			"ImportPath": "github.com/coreos/etcd/mvcc/mvccpb",
			"Comment": "v3.1.0-alpha.1-49-gc349e08",
			"Rev": "c349e089b168e28629d0db6ac2819000abbaf6a7"
		},
		{
			"ImportPath": "github.com/coreos/etcd/pkg/pathutil",
			"Comment": "v3.1.0-alpha.1-49-gc349e08",
			"Rev": "c349e089b168e28629d0db6ac2819000abbaf6a7"
		},
		{
			"ImportPath": "github.com/coreos/etcd/pkg/tlsutil",
			"Comment": "v3.1.0-alpha.1-49-gc349e08",
			"Rev": "c349e089b168e28629d0db6ac2819000abbaf6a7"
		},
		{
			"ImportPath": "github.com/coreos/etcd/pkg/types",
			"Comment": "v3.1.0-alpha.1-49-gc349e08",
			"Rev": "c349e089b168e28629d0db6ac2819000abbaf6a7"
>>>>>>> 6e773b04
		},
		{
			"ImportPath": "github.com/fatih/structs",
			"Rev": "a924a2250d1033753512e95dce41dca3fd793ad9"
		},
		{
			"ImportPath": "github.com/garyburd/redigo/internal",
			"Rev": "836b6e58b3358112c8291565d01c35b8764070d7"
		},
		{
			"ImportPath": "github.com/garyburd/redigo/redis",
			"Rev": "836b6e58b3358112c8291565d01c35b8764070d7"
		},
		{
			"ImportPath": "github.com/ghodss/yaml",
			"Rev": "aa0c862057666179de291b67d9f093d12b5a8473"
		},
		{
			"ImportPath": "github.com/go-ini/ini",
			"Comment": "v1.9.0",
			"Rev": "193d1ecb466bf97aae8b454a5cfc192941c64809"
		},
		{
			"ImportPath": "github.com/golang/protobuf/jsonpb",
			"Rev": "c3cefd437628a0b7d31b34fe44b3a7a540e98527"
		},
		{
			"ImportPath": "github.com/golang/protobuf/proto",
			"Rev": "c3cefd437628a0b7d31b34fe44b3a7a540e98527"
		},
		{
			"ImportPath": "github.com/grpc-ecosystem/grpc-gateway/runtime",
			"Comment": "v1.1.0-2-gc8ec92d",
			"Rev": "c8ec92d0481dd77d9b8c1808eb6476d190aa039a"
		},
		{
			"ImportPath": "github.com/grpc-ecosystem/grpc-gateway/runtime/internal",
			"Comment": "v1.1.0-2-gc8ec92d",
			"Rev": "c8ec92d0481dd77d9b8c1808eb6476d190aa039a"
		},
		{
			"ImportPath": "github.com/grpc-ecosystem/grpc-gateway/utilities",
			"Comment": "v1.1.0-2-gc8ec92d",
			"Rev": "c8ec92d0481dd77d9b8c1808eb6476d190aa039a"
		},
		{
			"ImportPath": "github.com/hashicorp/consul/api",
			"Comment": "v0.6.3-134-g09e60af9",
			"Rev": "09e60af97c5512ed57980931b314658611254ce0"
		},
		{
			"ImportPath": "github.com/hashicorp/go-cleanhttp",
			"Rev": "875fb671b3ddc66f8e2f0acc33829c8cb989a38d"
		},
		{
			"ImportPath": "github.com/hashicorp/hcl",
			"Rev": "1c284ec98f4b398443cbabb0d9197f7f4cc0077c"
		},
		{
			"ImportPath": "github.com/hashicorp/hcl/hcl/ast",
			"Rev": "1c284ec98f4b398443cbabb0d9197f7f4cc0077c"
		},
		{
			"ImportPath": "github.com/hashicorp/hcl/hcl/parser",
			"Rev": "1c284ec98f4b398443cbabb0d9197f7f4cc0077c"
		},
		{
			"ImportPath": "github.com/hashicorp/hcl/hcl/scanner",
			"Rev": "1c284ec98f4b398443cbabb0d9197f7f4cc0077c"
		},
		{
			"ImportPath": "github.com/hashicorp/hcl/hcl/strconv",
			"Rev": "1c284ec98f4b398443cbabb0d9197f7f4cc0077c"
		},
		{
			"ImportPath": "github.com/hashicorp/hcl/hcl/token",
			"Rev": "1c284ec98f4b398443cbabb0d9197f7f4cc0077c"
		},
		{
			"ImportPath": "github.com/hashicorp/hcl/json/parser",
			"Rev": "1c284ec98f4b398443cbabb0d9197f7f4cc0077c"
		},
		{
			"ImportPath": "github.com/hashicorp/hcl/json/scanner",
			"Rev": "1c284ec98f4b398443cbabb0d9197f7f4cc0077c"
		},
		{
			"ImportPath": "github.com/hashicorp/hcl/json/token",
			"Rev": "1c284ec98f4b398443cbabb0d9197f7f4cc0077c"
		},
		{
			"ImportPath": "github.com/hashicorp/serf/coordinate",
			"Comment": "v0.7.0-18-gc4c55f1",
			"Rev": "c4c55f16bae1aed9b355ad655d3ebf0215734461"
		},
		{
			"ImportPath": "github.com/hashicorp/vault/api",
			"Comment": "v0.5.0-28-g35d2976c",
			"Rev": "35d2976caefdd7b3a26c4d8720880d8344fd60c6"
		},
		{
			"ImportPath": "github.com/jmespath/go-jmespath",
			"Comment": "0.2.2-12-g0b12d6b",
			"Rev": "0b12d6b521d83fc7f755e7cfc1b1fbdd35a01a74"
		},
		{
			"ImportPath": "github.com/kelseyhightower/memkv",
			"Comment": "v0.1.1",
			"Rev": "892bfd468afa0fa476556e7bd7734a087cda08b3"
		},
		{
			"ImportPath": "github.com/mitchellh/mapstructure",
			"Rev": "d2dd0262208475919e1a362f675cfc0e7c10e905"
		},
		{
			"ImportPath": "github.com/samuel/go-zookeeper/zk",
			"Rev": "218e9c81c0dd8b3b18172b2bbfad92cc7d6db55f"
		},
		{
			"ImportPath": "github.com/ugorji/go/codec",
			"Rev": "3487a5545b3d480987dfb0492035299077fab33a"
		},
		{
			"ImportPath": "golang.org/x/net/context",
			"Rev": "6a513affb38dc9788b449d59ffed099b8de18fa0"
		},
		{
			"ImportPath": "golang.org/x/net/http2",
			"Rev": "6a513affb38dc9788b449d59ffed099b8de18fa0"
		},
		{
			"ImportPath": "golang.org/x/net/http2/hpack",
			"Rev": "6a513affb38dc9788b449d59ffed099b8de18fa0"
		},
		{
			"ImportPath": "golang.org/x/net/internal/timeseries",
			"Rev": "6a513affb38dc9788b449d59ffed099b8de18fa0"
		},
		{
			"ImportPath": "golang.org/x/net/lex/httplex",
			"Rev": "6a513affb38dc9788b449d59ffed099b8de18fa0"
		},
		{
			"ImportPath": "golang.org/x/net/trace",
			"Rev": "6a513affb38dc9788b449d59ffed099b8de18fa0"
		},
		{
			"ImportPath": "golang.org/x/sys/unix",
			"Rev": "20457ee8ea8546920d3f4e19e405da45250dc5a5"
		},
		{
<<<<<<< HEAD
			"ImportPath": "github.com/aws/aws-sdk-go/internal/shareddefaults",
			"Comment": "v1.10.17-1-gb7625059",
			"Rev": "b76250596b58c99f3b6af79ab32564bf6584316a"
		},
		{
			"ImportPath": "github.com/aws/aws-sdk-go/vendor/github.com/go-ini/ini",
			"Comment": "v1.10.17-1-gb7625059",
			"Rev": "b76250596b58c99f3b6af79ab32564bf6584316a"
		},
		{
			"ImportPath": "github.com/aws/aws-sdk-go/vendor/github.com/jmespath/go-jmespath",
			"Comment": "v1.10.17-1-gb7625059",
			"Rev": "b76250596b58c99f3b6af79ab32564bf6584316a"
=======
			"ImportPath": "google.golang.org/grpc",
			"Comment": "v1.0.0-60-g711a24c",
			"Rev": "711a24cde281460b847b211686c2e4e8f4671131"
		},
		{
			"ImportPath": "google.golang.org/grpc/codes",
			"Comment": "v1.0.0-60-g711a24c",
			"Rev": "711a24cde281460b847b211686c2e4e8f4671131"
		},
		{
			"ImportPath": "google.golang.org/grpc/credentials",
			"Comment": "v1.0.0-60-g711a24c",
			"Rev": "711a24cde281460b847b211686c2e4e8f4671131"
		},
		{
			"ImportPath": "google.golang.org/grpc/grpclog",
			"Comment": "v1.0.0-60-g711a24c",
			"Rev": "711a24cde281460b847b211686c2e4e8f4671131"
		},
		{
			"ImportPath": "google.golang.org/grpc/internal",
			"Comment": "v1.0.0-60-g711a24c",
			"Rev": "711a24cde281460b847b211686c2e4e8f4671131"
		},
		{
			"ImportPath": "google.golang.org/grpc/metadata",
			"Comment": "v1.0.0-60-g711a24c",
			"Rev": "711a24cde281460b847b211686c2e4e8f4671131"
		},
		{
			"ImportPath": "google.golang.org/grpc/naming",
			"Comment": "v1.0.0-60-g711a24c",
			"Rev": "711a24cde281460b847b211686c2e4e8f4671131"
		},
		{
			"ImportPath": "google.golang.org/grpc/peer",
			"Comment": "v1.0.0-60-g711a24c",
			"Rev": "711a24cde281460b847b211686c2e4e8f4671131"
		},
		{
			"ImportPath": "google.golang.org/grpc/transport",
			"Comment": "v1.0.0-60-g711a24c",
			"Rev": "711a24cde281460b847b211686c2e4e8f4671131"
>>>>>>> 6e773b04
		}
	]
}<|MERGE_RESOLUTION|>--- conflicted
+++ resolved
@@ -1,15 +1,7 @@
 {
 	"ImportPath": "github.com/kelseyhightower/confd",
-<<<<<<< HEAD
-	"GoVersion": "go1.7",
-	"GodepVersion": "v79",
-	"Packages": [
-		"backends/.."
-	],
-=======
 	"GoVersion": "go1.8",
 	"GodepVersion": "v79",
->>>>>>> 6e773b04
 	"Deps": [
 		{
 			"ImportPath": "github.com/BurntSushi/toml",
@@ -152,31 +144,6 @@
 			"Rev": "b76250596b58c99f3b6af79ab32564bf6584316a"
 		},
 		{
-<<<<<<< HEAD
-			"ImportPath": "github.com/coreos/etcd/Godeps/_workspace/src/github.com/ugorji/go/codec",
-			"Comment": "v2.3.0-alpha.0-281-g1238187b",
-			"Rev": "1238187b725b1b5759b8a257c2fc5b9e572608a0"
-		},
-		{
-			"ImportPath": "github.com/coreos/etcd/Godeps/_workspace/src/golang.org/x/net/context",
-			"Comment": "v2.3.0-alpha.0-281-g1238187b",
-			"Rev": "1238187b725b1b5759b8a257c2fc5b9e572608a0"
-		},
-		{
-			"ImportPath": "github.com/coreos/etcd/client",
-			"Comment": "v2.3.0-alpha.0-281-g1238187b",
-			"Rev": "1238187b725b1b5759b8a257c2fc5b9e572608a0"
-		},
-		{
-			"ImportPath": "github.com/coreos/etcd/pkg/pathutil",
-			"Comment": "v2.3.0-alpha.0-281-g1238187b",
-			"Rev": "1238187b725b1b5759b8a257c2fc5b9e572608a0"
-		},
-		{
-			"ImportPath": "github.com/coreos/etcd/pkg/types",
-			"Comment": "v2.3.0-alpha.0-281-g1238187b",
-			"Rev": "1238187b725b1b5759b8a257c2fc5b9e572608a0"
-=======
 			"ImportPath": "github.com/cloudfoundry-incubator/candiedyaml",
 			"Rev": "99c3df83b51532e3615f851d8c2dbb638f5313bf"
 		},
@@ -224,7 +191,6 @@
 			"ImportPath": "github.com/coreos/etcd/pkg/types",
 			"Comment": "v3.1.0-alpha.1-49-gc349e08",
 			"Rev": "c349e089b168e28629d0db6ac2819000abbaf6a7"
->>>>>>> 6e773b04
 		},
 		{
 			"ImportPath": "github.com/fatih/structs",
@@ -376,7 +342,6 @@
 			"Rev": "20457ee8ea8546920d3f4e19e405da45250dc5a5"
 		},
 		{
-<<<<<<< HEAD
 			"ImportPath": "github.com/aws/aws-sdk-go/internal/shareddefaults",
 			"Comment": "v1.10.17-1-gb7625059",
 			"Rev": "b76250596b58c99f3b6af79ab32564bf6584316a"
@@ -390,7 +355,8 @@
 			"ImportPath": "github.com/aws/aws-sdk-go/vendor/github.com/jmespath/go-jmespath",
 			"Comment": "v1.10.17-1-gb7625059",
 			"Rev": "b76250596b58c99f3b6af79ab32564bf6584316a"
-=======
+		},
+		{
 			"ImportPath": "google.golang.org/grpc",
 			"Comment": "v1.0.0-60-g711a24c",
 			"Rev": "711a24cde281460b847b211686c2e4e8f4671131"
@@ -434,7 +400,6 @@
 			"ImportPath": "google.golang.org/grpc/transport",
 			"Comment": "v1.0.0-60-g711a24c",
 			"Rev": "711a24cde281460b847b211686c2e4e8f4671131"
->>>>>>> 6e773b04
 		}
 	]
 }