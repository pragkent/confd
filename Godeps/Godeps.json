{
	"ImportPath": "github.com/kelseyhightower/confd",
	"GoVersion": "go1.8",
	"GodepVersion": "v79",
	"Deps": [
		{
			"ImportPath": "github.com/BurntSushi/toml",
			"Comment": "v0.1.0-25-g312db06",
			"Rev": "312db06c6c6dbfa9899e58564bacfaa584f18ab7"
		},
		{
			"ImportPath": "github.com/Sirupsen/logrus",
			"Comment": "v0.9.0-3-g3455d89",
			"Rev": "3455d89ac9652295c85db2a98ea32f1d61c380bc"
		},
		{
			"ImportPath": "github.com/aws/aws-sdk-go/aws",
			"Comment": "v1.10.17-1-gb7625059",
			"Rev": "b76250596b58c99f3b6af79ab32564bf6584316a"
		},
		{
			"ImportPath": "github.com/aws/aws-sdk-go/aws/awserr",
			"Comment": "v1.10.17-1-gb7625059",
			"Rev": "b76250596b58c99f3b6af79ab32564bf6584316a"
		},
		{
			"ImportPath": "github.com/aws/aws-sdk-go/aws/awsutil",
			"Comment": "v1.10.17-1-gb7625059",
			"Rev": "b76250596b58c99f3b6af79ab32564bf6584316a"
		},
		{
			"ImportPath": "github.com/aws/aws-sdk-go/aws/client",
			"Comment": "v1.10.17-1-gb7625059",
			"Rev": "b76250596b58c99f3b6af79ab32564bf6584316a"
		},
		{
			"ImportPath": "github.com/aws/aws-sdk-go/aws/client/metadata",
			"Comment": "v1.10.17-1-gb7625059",
			"Rev": "b76250596b58c99f3b6af79ab32564bf6584316a"
		},
		{
			"ImportPath": "github.com/aws/aws-sdk-go/aws/corehandlers",
			"Comment": "v1.10.17-1-gb7625059",
			"Rev": "b76250596b58c99f3b6af79ab32564bf6584316a"
		},
		{
			"ImportPath": "github.com/aws/aws-sdk-go/aws/credentials",
			"Comment": "v1.10.17-1-gb7625059",
			"Rev": "b76250596b58c99f3b6af79ab32564bf6584316a"
		},
		{
			"ImportPath": "github.com/aws/aws-sdk-go/aws/credentials/ec2rolecreds",
			"Comment": "v1.10.17-1-gb7625059",
			"Rev": "b76250596b58c99f3b6af79ab32564bf6584316a"
		},
		{
			"ImportPath": "github.com/aws/aws-sdk-go/aws/credentials/endpointcreds",
			"Comment": "v1.10.17-1-gb7625059",
			"Rev": "b76250596b58c99f3b6af79ab32564bf6584316a"
		},
		{
			"ImportPath": "github.com/aws/aws-sdk-go/aws/credentials/stscreds",
			"Comment": "v1.10.17-1-gb7625059",
			"Rev": "b76250596b58c99f3b6af79ab32564bf6584316a"
		},
		{
			"ImportPath": "github.com/aws/aws-sdk-go/aws/defaults",
			"Comment": "v1.10.17-1-gb7625059",
			"Rev": "b76250596b58c99f3b6af79ab32564bf6584316a"
		},
		{
			"ImportPath": "github.com/aws/aws-sdk-go/aws/ec2metadata",
			"Comment": "v1.10.17-1-gb7625059",
			"Rev": "b76250596b58c99f3b6af79ab32564bf6584316a"
		},
		{
			"ImportPath": "github.com/aws/aws-sdk-go/aws/endpoints",
			"Comment": "v1.10.17-1-gb7625059",
			"Rev": "b76250596b58c99f3b6af79ab32564bf6584316a"
		},
		{
			"ImportPath": "github.com/aws/aws-sdk-go/aws/request",
			"Comment": "v1.10.17-1-gb7625059",
			"Rev": "b76250596b58c99f3b6af79ab32564bf6584316a"
		},
		{
			"ImportPath": "github.com/aws/aws-sdk-go/aws/session",
			"Comment": "v1.10.17-1-gb7625059",
			"Rev": "b76250596b58c99f3b6af79ab32564bf6584316a"
		},
		{
			"ImportPath": "github.com/aws/aws-sdk-go/aws/signer/v4",
			"Comment": "v1.10.17-1-gb7625059",
			"Rev": "b76250596b58c99f3b6af79ab32564bf6584316a"
		},
		{
			"ImportPath": "github.com/aws/aws-sdk-go/private/protocol",
			"Comment": "v1.10.17-1-gb7625059",
			"Rev": "b76250596b58c99f3b6af79ab32564bf6584316a"
		},
		{
			"ImportPath": "github.com/aws/aws-sdk-go/private/protocol/json/jsonutil",
			"Comment": "v1.10.17-1-gb7625059",
			"Rev": "b76250596b58c99f3b6af79ab32564bf6584316a"
		},
		{
			"ImportPath": "github.com/aws/aws-sdk-go/private/protocol/jsonrpc",
			"Comment": "v1.10.17-1-gb7625059",
			"Rev": "b76250596b58c99f3b6af79ab32564bf6584316a"
		},
		{
			"ImportPath": "github.com/aws/aws-sdk-go/private/protocol/query",
			"Comment": "v1.10.17-1-gb7625059",
			"Rev": "b76250596b58c99f3b6af79ab32564bf6584316a"
		},
		{
			"ImportPath": "github.com/aws/aws-sdk-go/private/protocol/query/queryutil",
			"Comment": "v1.10.17-1-gb7625059",
			"Rev": "b76250596b58c99f3b6af79ab32564bf6584316a"
		},
		{
			"ImportPath": "github.com/aws/aws-sdk-go/private/protocol/rest",
			"Comment": "v1.10.17-1-gb7625059",
			"Rev": "b76250596b58c99f3b6af79ab32564bf6584316a"
		},
		{
			"ImportPath": "github.com/aws/aws-sdk-go/private/protocol/xml/xmlutil",
			"Comment": "v1.10.17-1-gb7625059",
			"Rev": "b76250596b58c99f3b6af79ab32564bf6584316a"
		},
		{
			"ImportPath": "github.com/aws/aws-sdk-go/service/dynamodb",
			"Comment": "v1.10.17-1-gb7625059",
			"Rev": "b76250596b58c99f3b6af79ab32564bf6584316a"
		},
		{
			"ImportPath": "github.com/aws/aws-sdk-go/service/ssm",
			"Comment": "v1.10.17-1-gb7625059",
			"Rev": "b76250596b58c99f3b6af79ab32564bf6584316a"
		},
		{
			"ImportPath": "github.com/aws/aws-sdk-go/service/sts",
			"Comment": "v1.10.17-1-gb7625059",
			"Rev": "b76250596b58c99f3b6af79ab32564bf6584316a"
		},
		{
			"ImportPath": "github.com/cloudfoundry-incubator/candiedyaml",
			"Rev": "99c3df83b51532e3615f851d8c2dbb638f5313bf"
		},
		{
			"ImportPath": "github.com/coreos/etcd/auth/authpb",
			"Comment": "v3.1.0-alpha.1-49-gc349e08",
			"Rev": "c349e089b168e28629d0db6ac2819000abbaf6a7"
		},
		{
			"ImportPath": "github.com/coreos/etcd/client",
			"Comment": "v3.1.0-alpha.1-49-gc349e08",
			"Rev": "c349e089b168e28629d0db6ac2819000abbaf6a7"
		},
		{
			"ImportPath": "github.com/coreos/etcd/clientv3",
			"Comment": "v3.1.0-alpha.1-49-gc349e08",
			"Rev": "c349e089b168e28629d0db6ac2819000abbaf6a7"
		},
		{
			"ImportPath": "github.com/coreos/etcd/etcdserver/api/v3rpc/rpctypes",
			"Comment": "v3.1.0-alpha.1-49-gc349e08",
			"Rev": "c349e089b168e28629d0db6ac2819000abbaf6a7"
		},
		{
			"ImportPath": "github.com/coreos/etcd/etcdserver/etcdserverpb",
			"Comment": "v3.1.0-alpha.1-49-gc349e08",
			"Rev": "c349e089b168e28629d0db6ac2819000abbaf6a7"
		},
		{
			"ImportPath": "github.com/coreos/etcd/mvcc/mvccpb",
			"Comment": "v3.1.0-alpha.1-49-gc349e08",
			"Rev": "c349e089b168e28629d0db6ac2819000abbaf6a7"
		},
		{
			"ImportPath": "github.com/coreos/etcd/pkg/pathutil",
			"Comment": "v3.1.0-alpha.1-49-gc349e08",
			"Rev": "c349e089b168e28629d0db6ac2819000abbaf6a7"
		},
		{
			"ImportPath": "github.com/coreos/etcd/pkg/tlsutil",
			"Comment": "v3.1.0-alpha.1-49-gc349e08",
			"Rev": "c349e089b168e28629d0db6ac2819000abbaf6a7"
		},
		{
			"ImportPath": "github.com/coreos/etcd/pkg/types",
			"Comment": "v3.1.0-alpha.1-49-gc349e08",
			"Rev": "c349e089b168e28629d0db6ac2819000abbaf6a7"
		},
		{
			"ImportPath": "github.com/fatih/structs",
			"Rev": "a924a2250d1033753512e95dce41dca3fd793ad9"
		},
		{
			"ImportPath": "github.com/fsnotify/fsnotify",
			"Comment": "v1.2.9-1-g9297c46",
			"Rev": "9297c46340639aebbb6820f260c699465528fb60"
		},
		{
			"ImportPath": "github.com/garyburd/redigo/internal",
			"Rev": "836b6e58b3358112c8291565d01c35b8764070d7"
		},
		{
			"ImportPath": "github.com/garyburd/redigo/redis",
			"Rev": "836b6e58b3358112c8291565d01c35b8764070d7"
		},
		{
			"ImportPath": "github.com/ghodss/yaml",
			"Rev": "aa0c862057666179de291b67d9f093d12b5a8473"
		},
		{
			"ImportPath": "github.com/go-ini/ini",
			"Comment": "v1.9.0",
			"Rev": "193d1ecb466bf97aae8b454a5cfc192941c64809"
		},
		{
			"ImportPath": "github.com/golang/protobuf/jsonpb",
			"Rev": "c3cefd437628a0b7d31b34fe44b3a7a540e98527"
		},
		{
			"ImportPath": "github.com/golang/protobuf/proto",
			"Rev": "c3cefd437628a0b7d31b34fe44b3a7a540e98527"
		},
		{
			"ImportPath": "github.com/grpc-ecosystem/grpc-gateway/runtime",
			"Comment": "v1.1.0-2-gc8ec92d",
			"Rev": "c8ec92d0481dd77d9b8c1808eb6476d190aa039a"
		},
		{
			"ImportPath": "github.com/grpc-ecosystem/grpc-gateway/runtime/internal",
			"Comment": "v1.1.0-2-gc8ec92d",
			"Rev": "c8ec92d0481dd77d9b8c1808eb6476d190aa039a"
		},
		{
			"ImportPath": "github.com/grpc-ecosystem/grpc-gateway/utilities",
			"Comment": "v1.1.0-2-gc8ec92d",
			"Rev": "c8ec92d0481dd77d9b8c1808eb6476d190aa039a"
		},
		{
			"ImportPath": "github.com/hashicorp/consul/api",
			"Comment": "v0.6.3-134-g09e60af9",
			"Rev": "09e60af97c5512ed57980931b314658611254ce0"
		},
		{
			"ImportPath": "github.com/hashicorp/go-cleanhttp",
			"Rev": "875fb671b3ddc66f8e2f0acc33829c8cb989a38d"
		},
		{
			"ImportPath": "github.com/hashicorp/hcl",
			"Rev": "1c284ec98f4b398443cbabb0d9197f7f4cc0077c"
		},
		{
			"ImportPath": "github.com/hashicorp/hcl/hcl/ast",
			"Rev": "1c284ec98f4b398443cbabb0d9197f7f4cc0077c"
		},
		{
			"ImportPath": "github.com/hashicorp/hcl/hcl/parser",
			"Rev": "1c284ec98f4b398443cbabb0d9197f7f4cc0077c"
		},
		{
			"ImportPath": "github.com/hashicorp/hcl/hcl/scanner",
			"Rev": "1c284ec98f4b398443cbabb0d9197f7f4cc0077c"
		},
		{
			"ImportPath": "github.com/hashicorp/hcl/hcl/strconv",
			"Rev": "1c284ec98f4b398443cbabb0d9197f7f4cc0077c"
		},
		{
			"ImportPath": "github.com/hashicorp/hcl/hcl/token",
			"Rev": "1c284ec98f4b398443cbabb0d9197f7f4cc0077c"
		},
		{
			"ImportPath": "github.com/hashicorp/hcl/json/parser",
			"Rev": "1c284ec98f4b398443cbabb0d9197f7f4cc0077c"
		},
		{
			"ImportPath": "github.com/hashicorp/hcl/json/scanner",
			"Rev": "1c284ec98f4b398443cbabb0d9197f7f4cc0077c"
		},
		{
			"ImportPath": "github.com/hashicorp/hcl/json/token",
			"Rev": "1c284ec98f4b398443cbabb0d9197f7f4cc0077c"
		},
		{
			"ImportPath": "github.com/hashicorp/serf/coordinate",
			"Comment": "v0.7.0-18-gc4c55f1",
			"Rev": "c4c55f16bae1aed9b355ad655d3ebf0215734461"
		},
		{
			"ImportPath": "github.com/hashicorp/vault/api",
			"Comment": "v0.5.0-28-g35d2976c",
			"Rev": "35d2976caefdd7b3a26c4d8720880d8344fd60c6"
		},
		{
			"ImportPath": "github.com/jmespath/go-jmespath",
			"Comment": "0.2.2-12-g0b12d6b",
			"Rev": "0b12d6b521d83fc7f755e7cfc1b1fbdd35a01a74"
		},
		{
			"ImportPath": "github.com/kelseyhightower/memkv",
			"Comment": "v0.1.1",
			"Rev": "892bfd468afa0fa476556e7bd7734a087cda08b3"
		},
		{
			"ImportPath": "github.com/mitchellh/mapstructure",
			"Rev": "d2dd0262208475919e1a362f675cfc0e7c10e905"
		},
		{
			"ImportPath": "github.com/samuel/go-zookeeper/zk",
			"Rev": "218e9c81c0dd8b3b18172b2bbfad92cc7d6db55f"
		},
		{
			"ImportPath": "github.com/ugorji/go/codec",
			"Rev": "3487a5545b3d480987dfb0492035299077fab33a"
		},
		{
			"ImportPath": "golang.org/x/net/context",
			"Rev": "6a513affb38dc9788b449d59ffed099b8de18fa0"
		},
		{
			"ImportPath": "golang.org/x/net/http2",
			"Rev": "6a513affb38dc9788b449d59ffed099b8de18fa0"
		},
		{
			"ImportPath": "golang.org/x/net/http2/hpack",
			"Rev": "6a513affb38dc9788b449d59ffed099b8de18fa0"
		},
		{
			"ImportPath": "golang.org/x/net/internal/timeseries",
			"Rev": "6a513affb38dc9788b449d59ffed099b8de18fa0"
		},
		{
			"ImportPath": "golang.org/x/net/lex/httplex",
			"Rev": "6a513affb38dc9788b449d59ffed099b8de18fa0"
		},
		{
			"ImportPath": "golang.org/x/net/trace",
			"Rev": "6a513affb38dc9788b449d59ffed099b8de18fa0"
		},
		{
			"ImportPath": "golang.org/x/sys/unix",
			"Rev": "20457ee8ea8546920d3f4e19e405da45250dc5a5"
		},
		{
<<<<<<< HEAD
			"ImportPath": "github.com/aws/aws-sdk-go/internal/shareddefaults",
			"Comment": "v1.10.17-1-gb7625059",
			"Rev": "b76250596b58c99f3b6af79ab32564bf6584316a"
		},
		{
			"ImportPath": "github.com/aws/aws-sdk-go/vendor/github.com/go-ini/ini",
			"Comment": "v1.10.17-1-gb7625059",
			"Rev": "b76250596b58c99f3b6af79ab32564bf6584316a"
		},
		{
			"ImportPath": "github.com/aws/aws-sdk-go/vendor/github.com/jmespath/go-jmespath",
			"Comment": "v1.10.17-1-gb7625059",
			"Rev": "b76250596b58c99f3b6af79ab32564bf6584316a"
		},
		{
			"ImportPath": "google.golang.org/grpc",
			"Comment": "v1.0.0-60-g711a24c",
			"Rev": "711a24cde281460b847b211686c2e4e8f4671131"
		},
		{
			"ImportPath": "google.golang.org/grpc/codes",
			"Comment": "v1.0.0-60-g711a24c",
			"Rev": "711a24cde281460b847b211686c2e4e8f4671131"
		},
		{
			"ImportPath": "google.golang.org/grpc/credentials",
			"Comment": "v1.0.0-60-g711a24c",
			"Rev": "711a24cde281460b847b211686c2e4e8f4671131"
		},
		{
			"ImportPath": "google.golang.org/grpc/grpclog",
			"Comment": "v1.0.0-60-g711a24c",
			"Rev": "711a24cde281460b847b211686c2e4e8f4671131"
		},
		{
			"ImportPath": "google.golang.org/grpc/internal",
			"Comment": "v1.0.0-60-g711a24c",
			"Rev": "711a24cde281460b847b211686c2e4e8f4671131"
		},
		{
			"ImportPath": "google.golang.org/grpc/metadata",
			"Comment": "v1.0.0-60-g711a24c",
			"Rev": "711a24cde281460b847b211686c2e4e8f4671131"
		},
		{
			"ImportPath": "google.golang.org/grpc/naming",
			"Comment": "v1.0.0-60-g711a24c",
			"Rev": "711a24cde281460b847b211686c2e4e8f4671131"
		},
		{
			"ImportPath": "google.golang.org/grpc/peer",
			"Comment": "v1.0.0-60-g711a24c",
			"Rev": "711a24cde281460b847b211686c2e4e8f4671131"
		},
		{
			"ImportPath": "google.golang.org/grpc/transport",
			"Comment": "v1.0.0-60-g711a24c",
			"Rev": "711a24cde281460b847b211686c2e4e8f4671131"
=======
			"ImportPath": "gopkg.in/yaml.v2",
			"Rev": "f7716cbe52baa25d2e9b0d0da546fcf909fc16b4"
>>>>>>> 809b5621
		}
	]
}<|MERGE_RESOLUTION|>--- conflicted
+++ resolved
@@ -347,7 +347,6 @@
 			"Rev": "20457ee8ea8546920d3f4e19e405da45250dc5a5"
 		},
 		{
-<<<<<<< HEAD
 			"ImportPath": "github.com/aws/aws-sdk-go/internal/shareddefaults",
 			"Comment": "v1.10.17-1-gb7625059",
 			"Rev": "b76250596b58c99f3b6af79ab32564bf6584316a"
@@ -406,10 +405,10 @@
 			"ImportPath": "google.golang.org/grpc/transport",
 			"Comment": "v1.0.0-60-g711a24c",
 			"Rev": "711a24cde281460b847b211686c2e4e8f4671131"
-=======
+		},
+		{
 			"ImportPath": "gopkg.in/yaml.v2",
 			"Rev": "f7716cbe52baa25d2e9b0d0da546fcf909fc16b4"
->>>>>>> 809b5621
 		}
 	]
 }